--- conflicted
+++ resolved
@@ -13,11 +13,8 @@
 	"bufio"
 	"crypto/aes"
 	"crypto/cipher"
-<<<<<<< HEAD
 	"crypto/internal/boring"
-=======
 	"encoding/binary"
->>>>>>> 3e5b5d69
 	"io"
 	"os"
 	"runtime"
